# Copyright (C) 2021-22 Intel Corporation
# SPDX-License-Identifier: BSD-3-Clause
# See: https://spdx.org/licenses/

import unittest

import numpy as np

from lava.magma.core.run_conditions import RunSteps
from lava.magma.core.run_configs import Loihi2SimCfg
from lava.proc.learning_rules.stdp_learning_rule import STDPLoihi
import typing as ty
from lava.proc.lif.process import LIF, AbstractLIF, LogConfig, LearningLIF
from lava.proc.dense.process import LearningDense, Dense
from lava.magma.core.process.neuron import LearningNeuronProcess
from lava.proc.learning_rules.r_stdp_learning_rule import RewardModulatedSTDP
from lava.magma.core.process.variable import Var
from lava.magma.core.process.ports.ports import InPort, OutPort
from lava.magma.core.model.py.neuron import (
    LearningNeuronModelFloat, LearningNeuronModelFixed
)
from lava.magma.core.sync.protocols.loihi_protocol import LoihiProtocol
from lava.magma.core.model.py.ports import PyInPort, PyOutPort
from lava.magma.core.model.py.type import LavaPyType
from lava.magma.core.resources import CPU
from lava.magma.core.decorator import implements, requires, tag
from lava.proc.lif.models import (
    AbstractPyLifModelFloat, AbstractPyLifModelFixed
)
from lava.proc.io.source import RingBuffer as SpikeIn


<<<<<<< HEAD
# class RSTDPLIF(LearningNeuronProcess, AbstractLIF):
#     """Leaky-Integrate-and-Fire (LIF) neural Process with RSTDP learning rule.
#
#     Parameters
#     ----------
#     shape : tuple(int)
#         Number and topology of LIF neurons.
#     u : float, list, numpy.ndarray, optional
#         Initial value of the neurons' current.
#     v : float, list, numpy.ndarray, optional
#         Initial value of the neurons' voltage (membrane potential).
#     du : float, optional
#         Inverse of decay time-constant for current decay. Currently, only a
#         single decay can be set for the entire population of neurons.
#     dv : float, optional
#         Inverse of decay time-constant for voltage decay. Currently, only a
#         single decay can be set for the entire population of neurons.
#     bias_mant : float, list, numpy.ndarray, optional
#         Mantissa part of neuron bias.
#     bias_exp : float, list, numpy.ndarray, optional
#         Exponent part of neuron bias, if needed. Mostly for fixed point
#         implementations. Ignored for floating point implementations.
#     vth : float, optional
#         Neuron threshold voltage, exceeding which, the neuron will spike.
#         Currently, only a single threshold can be set for the entire
#         population of neurons.
#
#     """
#
#     def __init__(
#         self,
#         *,
#         shape: ty.Tuple[int, ...],
#         u: ty.Optional[ty.Union[float, list, np.ndarray]] = 0,
#         v: ty.Optional[ty.Union[float, list, np.ndarray]] = 0,
#         du: ty.Optional[float] = 0,
#         dv: ty.Optional[float] = 0,
#         bias_mant: ty.Optional[ty.Union[float, list, np.ndarray]] = 0,
#         bias_exp: ty.Optional[ty.Union[float, list, np.ndarray]] = 0,
#         vth: ty.Optional[float] = 10,
#         name: ty.Optional[str] = None,
#         log_config: ty.Optional[LogConfig] = None,
#         learning_rule: RewardModulatedSTDP = None,
#         **kwargs,
#     ) -> None:
#         super().__init__(
#             shape=shape,
#             u=u,
#             v=v,
#             du=du,
#             dv=dv,
#             bias_mant=bias_mant,
#             bias_exp=bias_exp,
#             name=name,
#             log_config=log_config,
#             learning_rule=learning_rule,
#             **kwargs,
#         )
#         self.vth = Var(shape=(1,), init=vth)
#
#         #self.a_graded_reward_in = InPort(shape=shape)


@implements(proc=LearningLIF, protocol=LoihiProtocol)
@requires(CPU)
@tag("floating_pt")
class PyRSTDPLIFModel(LearningNeuronModelFloat, AbstractPyLifModelFloat):
=======
class RSTDPLIF(LearningNeuronProcess, AbstractLIF):
    """Leaky-Integrate-and-Fire (LIF) neural Process with RSTDP learning rule.

    Parameters
    ----------
    shape : tuple(int)
        Number and topology of LIF neurons.
    u : float, list, numpy.ndarray, optional
        Initial value of the neurons' current.
    v : float, list, numpy.ndarray, optional
        Initial value of the neurons' voltage (membrane potential).
    du : float, optional
        Inverse of decay time-constant for current decay. Currently, only a
        single decay can be set for the entire population of neurons.
    dv : float, optional
        Inverse of decay time-constant for voltage decay. Currently, only a
        single decay can be set for the entire population of neurons.
    bias_mant : float, list, numpy.ndarray, optional
        Mantissa part of neuron bias.
    bias_exp : float, list, numpy.ndarray, optional
        Exponent part of neuron bias, if needed. Mostly for fixed point
        implementations. Ignored for floating point implementations.
    vth : float, optional
        Neuron threshold voltage, exceeding which, the neuron will spike.
        Currently, only a single threshold can be set for the entire
        population of neurons.

    """
    def __init__(
            self,
            *,
            shape: ty.Tuple[int, ...],
            u: ty.Optional[ty.Union[float, list, np.ndarray]] = 0,
            v: ty.Optional[ty.Union[float, list, np.ndarray]] = 0,
            du: ty.Optional[float] = 0,
            dv: ty.Optional[float] = 0,
            bias_mant: ty.Optional[ty.Union[float, list, np.ndarray]] = 0,
            bias_exp: ty.Optional[ty.Union[float, list, np.ndarray]] = 0,
            vth: ty.Optional[float] = 10,
            name: ty.Optional[str] = None,
            log_config: ty.Optional[LogConfig] = None,
            **kwargs) -> None:
        super().__init__(shape=shape, u=u, v=v, du=du, dv=dv,
                         bias_mant=bias_mant,
                         bias_exp=bias_exp, name=name,
                         log_config=log_config,
                         **kwargs)
        self.vth = Var(shape=(1,), init=vth)

        self.a_third_factor_in = InPort(shape=shape)


@implements(proc=RSTDPLIF, protocol=LoihiProtocol)
@requires(CPU)
@tag('floating_pt')
class RSTDPLIFModelFloat(LearningNeuronModelFloat, AbstractPyLifModelFloat):
>>>>>>> 347edbef
    """Implementation of Leaky-Integrate-and-Fire neural
    process in floating point precision with learning enabled
    to do R-STDP.
    """
<<<<<<< HEAD
=======
    # Graded reward input spikes
    a_third_factor_in: PyInPort = LavaPyType(PyInPort.VEC_DENSE, float)
>>>>>>> 347edbef

    s_out: PyOutPort = LavaPyType(PyOutPort.VEC_DENSE, float)
    vth: float = LavaPyType(float, float)

    def __init__(self, proc_params):
        super().__init__(proc_params)
        self.s_out_buff = np.zeros(proc_params['shape'])

    def spiking_activation(self):
        """Spiking activation function for Learning LIF.
        """
        return self.v > self.vth

    def calculate_third_factor_trace(self, s_graded_in: float) -> float:
        """Generate's a third factor reward traces based on
        graded input spikes to the Learning LIF process.

        Currently, the third factor resembles the input graded spike.
        """
        return s_graded_in

    def compute_post_synaptic_trace(self, s_out_buff):
        """Compute post-synaptic trace values for this time step.

        Parameters
        ----------
        s_out_buff : ndarray
            Spikes array.

        Returns
        ----------
        result : ndarray
            Computed post synaptic trace values.
        """
        y1_tau = self._learning_rule.y1_tau
        y1_impulse = self._learning_rule.y1_impulse

        return self.y1 * np.exp(-1 / y1_tau) + y1_impulse * s_out_buff

    def run_spk(self) -> None:
        """Calculates the third factor trace and sends it to the
        Dense process for learning.
        s_out_y1: sends the post-synaptic spike times.
        s_out_y2: sends the graded third-factor reward signal.
        """
        self.y1 = self.compute_post_synaptic_trace(self.s_out_buff)

        super().run_spk()

        a_graded_in = self.a_third_factor_in.recv()

        # self.y1 = self.compute_post_synaptic_trace(self.s_out_buff)
        self.y2 = self.calculate_third_factor_trace(a_graded_in)

        self.s_out_bap.send(self.s_out_buff)
        self.s_out_y1.send(self.y1)
        self.s_out_y2.send(self.y2)
        self.s_out_y3.send(self.y3)


@implements(proc=RSTDPLIF, protocol=LoihiProtocol)
@requires(CPU)
@tag('bit_accurate_loihi', 'fixed_pt')
class RSTDPLIFBitAcc(LearningNeuronModelFixed, AbstractPyLifModelFixed):
    """Implementation of RSTDP Leaky-Integrate-and-Fire neural
    process bit-accurate with Loihi's hardware LIF dynamics,
    which means, it mimics Loihi behaviour bit-by-bit.

    Currently missing features (compared to Loihi 1 hardware):

    - refractory period after spiking
    - axonal delays

    Precisions of state variables

    - du: unsigned 12-bit integer (0 to 4095)
    - dv: unsigned 12-bit integer (0 to 4095)
    - bias_mant: signed 13-bit integer (-4096 to 4095). Mantissa part of neuron
      bias.
    - bias_exp: unsigned 3-bit integer (0 to 7). Exponent part of neuron bias.
    - vth: unsigned 17-bit integer (0 to 131071).

    """
    # Graded reward input spikes
    a_third_factor_in: PyInPort = LavaPyType(PyInPort.VEC_DENSE, float)

    s_out: PyOutPort = LavaPyType(PyOutPort.VEC_DENSE, np.int32, precision=24)
    vth: int = LavaPyType(int, np.int32, precision=17)

    def __init__(self, proc_params):
        super().__init__(proc_params)
        self.effective_vth = 0
        self.s_out_buff = np.zeros(proc_params['shape'])

    def scale_threshold(self):
        """Scale threshold according to the way Loihi hardware scales it. In
        Loihi hardware, threshold is left-shifted by 6-bits to MSB-align it
        with other state variables of higher precision.
        """
        self.effective_vth = np.left_shift(self.vth, self.vth_shift)
        self.isthrscaled = True

    def spiking_activation(self):
        """Spike when voltage exceeds threshold.
        """
        return self.v > self.effective_vth

    def calculate_third_factor_trace(self, s_graded_in: float) -> float:
        """Generate's a third factor reward traces based on
        graded input spikes to the Learning LIF process.

        Currently, the third factor resembles the input graded spike.
        """
        return s_graded_in

    def compute_post_synaptic_trace(self, s_out_buff):
        """Compute post-synaptic trace values for this time step.

        Parameters
        ----------
        s_out_buff : ndarray
            Spikes array.

        Returns
        ----------
        result : ndarray
            Computed post synaptic trace values.
        """
        y1_tau = self._learning_rule.y1_tau
        y1_impulse = self._learning_rule.y1_impulse

        return np.floor(self.y1 * np.exp(-1 / y1_tau) + y1_impulse * s_out_buff)

    def run_spk(self) -> None:
        """Calculates the third factor trace and sends it to the
        Dense process for learning.
        s_out_y1: sends the post-synaptic spike times.
        s_out_y2: sends the graded third-factor reward signal.
        """
        self.y1 = self.compute_post_synaptic_trace(self.s_out_buff)

        super().run_spk()

<<<<<<< HEAD
        a_graded_in = self.a_in_reward.recv()
=======
        a_graded_in = self.a_third_factor_in.recv()
>>>>>>> 347edbef

        # self.y1 = self.compute_post_synaptic_trace(self.s_out_buff)
        self.y2 = self.calculate_third_factor_trace(a_graded_in)

        self.s_out_bap.send(self.s_out_buff)
        self.s_out_y1.send(self.y1)
        self.s_out_y2.send(self.y2)
        self.s_out_y3.send(self.y3)


class TestSTDPSim(unittest.TestCase):
    def test_stdp_fixed_point(self):
        """Known value test. Run a simple learning dense layer between two LIF
        and compare to the resulting weight from previous runs."""

        learning_rule = STDPLoihi(
            learning_rate=1,
            A_plus=4,
            A_minus=-2,
            tau_plus=10,
            tau_minus=10,
            t_epoch=2,
            rng_seed=0,
        )

        size = 1
        weights_init = np.eye(size) * 1

        lif_0 = LIF(shape=(size,), du=0, dv=0, vth=10000, bias_mant=25000)

        dense = LearningDense(weights=weights_init, learning_rule=learning_rule)

        lif_1 = LIF(shape=(size,), du=0, dv=0, vth=10000, bias_mant=20000)

        lif_0.s_out.connect(dense.s_in)
        dense.a_out.connect(lif_1.a_in)
        lif_1.s_out.connect(dense.s_in_bap)

        num_steps = 100

        run_cfg = Loihi2SimCfg(select_tag="fixed_pt")
        run_cnd = RunSteps(num_steps=num_steps)

        weight_before_run = dense.weights.get()

        lif_0.run(condition=run_cnd, run_cfg=run_cfg)

        weight_after_run = dense.weights.get()
        lif_0.stop()

        np.testing.assert_almost_equal(weight_before_run, weights_init)
        np.testing.assert_almost_equal(weight_after_run, np.array([[72]]))

    def test_stdp_fixed_point_multi_synapse(self):
        """Known value test. Run a simple learning dense layer between two LIF
        population with multiple neurons and compare to the resulting weight
        from previous runs."""
        learning_rule = STDPLoihi(
            learning_rate=1,
            A_plus=1,
            A_minus=-2,
            tau_plus=10,
            tau_minus=10,
            t_epoch=1,
            rng_seed=0,
        )

        num_pre_neurons = 3
        num_post_neurons = 2

        weights_init = np.zeros((num_post_neurons, num_pre_neurons))

        lif_0 = LIF(
            shape=(num_pre_neurons,),
            du=0,
            dv=0,
            vth=10000,
            bias_mant=np.array([22000, 25000, 26000]),
        )

        dense = LearningDense(weights=weights_init, learning_rule=learning_rule)

        lif_1 = LIF(
            shape=(num_post_neurons,),
            du=0,
            dv=0,
            vth=10000,
            bias_mant=np.array([20000, 23000]),
        )

        lif_0.s_out.connect(dense.s_in)
        dense.a_out.connect(lif_1.a_in)
        lif_1.s_out.connect(dense.s_in_bap)

        num_steps = 100

        run_cfg = Loihi2SimCfg(select_tag="fixed_pt")
        run_cnd = RunSteps(num_steps=num_steps)
        weight_before_run = dense.weights.get()

        lif_0.run(condition=run_cnd, run_cfg=run_cfg)

        weight_after_run = dense.weights.get()
        lif_0.stop()

        np.testing.assert_almost_equal(weight_before_run, weights_init)
        np.testing.assert_almost_equal(
            weight_after_run, np.array([[32.0, 3.0, -26.0], [-66.0, 26.0, 5.0]])
        )

    def test_stdp_floating_point(self):
        """Known value test. Run a simple learning dense layer between two LIF
        and compare to the resulting weight from previous runs."""

        learning_rule = STDPLoihi(
            learning_rate=1,
            A_plus=1,
            A_minus=-2,
            tau_plus=10,
            tau_minus=10,
            t_epoch=1,
        )

        size = 1

        weights_init = np.eye(size) * 0

        lif_0 = LIF(shape=(size,), du=0, dv=0, vth=1, bias_mant=0.1)

        dense = LearningDense(weights=weights_init, learning_rule=learning_rule)

        lif_1 = LIF(shape=(size,), du=0, dv=0, vth=1, bias_mant=0.15)

        lif_0.s_out.connect(dense.s_in)
        dense.a_out.connect(lif_1.a_in)
        lif_1.s_out.connect(dense.s_in_bap)

        num_steps = 100

        run_cfg = Loihi2SimCfg(select_tag="floating_pt")
        run_cnd = RunSteps(num_steps=num_steps)
        weight_before_run = dense.weights.get()

        lif_0.run(condition=run_cnd, run_cfg=run_cfg)

        weight_after_run = dense.weights.get()
        lif_0.stop()

        np.testing.assert_almost_equal(weight_before_run, weights_init)
        np.testing.assert_almost_equal(
            weight_after_run, np.array([[-79.35744962]])
        )

    def test_stdp_floating_point_multi_synapse(self):
        """Known value test. Run a simple learning dense layer between two LIF
        population with multiple neurons and compare to the resulting weight
        from previous runs."""
        learning_rule = STDPLoihi(
            learning_rate=1,
            A_plus=1,
            A_minus=-2,
            tau_plus=10,
            tau_minus=10,
            t_epoch=1,
        )

        num_pre_neurons = 3
        num_post_neurons = 2

        weights_init = np.zeros((num_post_neurons, num_pre_neurons))

        lif_0 = LIF(
            shape=(num_pre_neurons,),
            du=0,
            dv=0,
            vth=1,
            bias_mant=np.array([0.08, 0.1, 0.11]),
        )

        dense = LearningDense(weights=weights_init, learning_rule=learning_rule)

        lif_1 = LIF(
            shape=(num_post_neurons,),
            du=0,
            dv=0,
            vth=1,
            bias_mant=np.array([0.12, 0.15]),
        )

        lif_0.s_out.connect(dense.s_in)
        dense.a_out.connect(lif_1.a_in)
        lif_1.s_out.connect(dense.s_in_bap)

        num_steps = 100

        run_cfg = Loihi2SimCfg(select_tag="floating_pt")
        run_cnd = RunSteps(num_steps=num_steps)
        weight_before_run = dense.weights.get()

        lif_0.run(condition=run_cnd, run_cfg=run_cfg)

        weight_after_run = dense.weights.get()
        lif_0.stop()

        np.testing.assert_almost_equal(weight_before_run, weights_init)
        np.testing.assert_almost_equal(
            weight_after_run,
            np.array(
                [
                    [-39.5354368, -63.4727323, -80.0561724],
                    [-22.9046844, -41.8479607, -54.5550086],
                ]
            ),
        )

    def test_rstdp_floating_point(self):
        """Known value test. Run a simple learning dense layer between two LIF
        and compare to the resulting weight from previous runs."""

        learning_rule = RewardModulatedSTDP(
            learning_rate=1,
            A_plus=2,
            A_minus=-2,
            pre_trace_decay_tau=10,
            post_trace_decay_tau=10,
            pre_trace_kernel_magnitude=16,
            post_trace_kernel_magnitude=16,
            eligibility_trace_decay_tau=0.5,
            t_epoch=2,
        )
        size = 1
        weights_init = np.eye(size) * 0
        num_steps = 100

        lif_0 = LIF(shape=(size,), du=0, dv=0, vth=1, bias_mant=0.1)

        dense = LearningDense(weights=weights_init, learning_rule=learning_rule)

        lif_1 = LearningLIF(
            shape=(size,),
            du=0,
            dv=0,
            vth=1,
            bias_mant=0.15,
            learning_rule=learning_rule,
        )

        # reward
        reward_signal = np.zeros((size, num_steps))
        reward_signal[:, num_steps // 3 : num_steps // 2] = 1

        reward = SpikeIn(data=reward_signal.astype(float))
        reward_conn = Dense(weights=np.eye(size))
        reward.s_out.connect(reward_conn.s_in)
<<<<<<< HEAD
        reward_conn.a_out.connect(lif_1.a_in_reward)
=======
        reward_conn.a_out.connect(lif_1.a_third_factor_in)

        lif_0.s_out.connect(dense.s_in)
        dense.a_out.connect(lif_1.a_in)

        # Connect traces from LIF to Dense
        # bap: back-propagating action potential
        # y1: post-synaptic trace
        # y2: reward
        lif_1.s_out_bap.connect(dense.s_in_bap)

        lif_1.s_out_y1.connect(dense.s_in_y1)
        lif_1.s_out_y2.connect(dense.s_in_y2)

        run_cfg = Loihi2SimCfg(select_tag="floating_pt")
        run_cnd = RunSteps(num_steps=num_steps)
        weight_before_run = dense.weights.get()

        lif_0.run(condition=run_cnd, run_cfg=run_cfg)

        weight_after_run = dense.weights.get()
        lif_0.stop()

        np.testing.assert_almost_equal(weight_before_run, weights_init)
        np.testing.assert_almost_equal(
            weight_after_run, np.array([[57.6700329]])
        )

    def test_rstdp_floating_point_multi_synapse(self):
        """Known value test. Run a simple learning dense layer between two LIF
        population with multiple neurons and compare to the resulting weight
        from previous runs."""
        learning_rule = RewardModulatedSTDP(
            learning_rate=1,
            A_plus=2,
            A_minus=-2,
            pre_trace_decay_tau=10,
            post_trace_decay_tau=10,
            pre_trace_kernel_magnitude=16,
            post_trace_kernel_magnitude=16,
            eligibility_trace_decay_tau=0.5,
            t_epoch=2,
        )

        num_pre_neurons = 3
        num_post_neurons = 2
        num_steps = 100

        weights_init = np.zeros((num_post_neurons, num_pre_neurons))

        lif_0 = LIF(
            shape=(num_pre_neurons,),
            du=0,
            dv=0,
            vth=1,
            bias_mant=np.array([0.08, 0.1, 0.11]),
        )

        dense = LearningDense(weights=weights_init, learning_rule=learning_rule)

        lif_1 = RSTDPLIF(
            shape=(num_post_neurons,),
            du=0,
            dv=0,
            vth=1,
            bias_mant=np.array([0.12, 0.15]),
            learning_rule=learning_rule
        )

        # reward
        reward_signal = np.zeros((num_post_neurons, num_steps))
        reward_signal[:, num_steps // 3 : num_steps // 2] = 1

        reward = SpikeIn(data=reward_signal.astype(float))
        reward_conn = Dense(weights=np.eye(num_post_neurons))
        reward.s_out.connect(reward_conn.s_in)
        reward_conn.a_out.connect(lif_1.a_third_factor_in)
>>>>>>> 347edbef

        lif_0.s_out.connect(dense.s_in)
        dense.a_out.connect(lif_1.a_in)

        # Connect traces from LIF to Dense
        # bap: back-propagating action potential
        # y1: post-synaptic trace
        # y2: reward
        lif_1.s_out_bap.connect(dense.s_in_bap)

        lif_1.s_out_y1.connect(dense.s_in_y1)
        lif_1.s_out_y2.connect(dense.s_in_y2)

        run_cfg = Loihi2SimCfg(select_tag="floating_pt", exception_proc_model_map={LearningLIF: PyRSTDPLIFModel})
        run_cnd = RunSteps(num_steps=num_steps)
        weight_before_run = dense.weights.get()

        lif_0.run(condition=run_cnd, run_cfg=run_cfg)

        weight_after_run = dense.weights.get()
        lif_0.stop()

        np.testing.assert_almost_equal(weight_before_run, weights_init)
        np.testing.assert_almost_equal(
            weight_after_run,
            np.array(
                [
                    [199.4073425, 24.2080047, 211.0480477],
                    [196.1627991, 11.6769457, 208.2230696],
                ]
            ),
        )

    def test_rstdp_fixed_point(self):
        """Known value test. Run a simple learning dense layer between two LIF
        and compare to the resulting weight from previous runs."""

        learning_rule = RewardModulatedSTDP(
            learning_rate=1,
            A_plus=4,
            A_minus=-2,
            pre_trace_decay_tau=10,
            post_trace_decay_tau=10,
            pre_trace_kernel_magnitude=16,
            post_trace_kernel_magnitude=16,
            eligibility_trace_decay_tau=0.5,
            t_epoch=1,
            rng_seed=0,
        )

        size = 1
        weights_init = np.eye(size) * 1
        num_steps = 100

        lif_0 = LIF(shape=(size,), du=0, dv=0, vth=100, bias_mant=3600)

        dense = LearningDense(weights=weights_init, learning_rule=learning_rule)

        lif_1 = RSTDPLIF(shape=(size,), du=0, dv=0, vth=100, bias_mant=3700,
                         learning_rule=learning_rule)

        # reward
        reward_signal = np.zeros((size, num_steps))
        reward_signal[:, num_steps // 3 : num_steps // 2] = 250

        reward = SpikeIn(data=reward_signal)
        reward_conn = Dense(weights=np.eye(size))
        reward.s_out.connect(reward_conn.s_in)
        reward_conn.a_out.connect(lif_1.a_third_factor_in)

        lif_0.s_out.connect(dense.s_in)
        dense.a_out.connect(lif_1.a_in)

        # Connect traces from LIF to Dense
        # bap: back-propagating action potential
        # y1: post-synaptic trace
        # y2: reward
        lif_1.s_out_bap.connect(dense.s_in_bap)

        lif_1.s_out_y1.connect(dense.s_in_y1)
        lif_1.s_out_y2.connect(dense.s_in_y2)

        run_cfg = Loihi2SimCfg(select_tag="fixed_pt")
        run_cnd = RunSteps(num_steps=num_steps)

        weight_before_run = dense.weights.get()

        lif_0.run(condition=run_cnd, run_cfg=run_cfg)

        weight_after_run = dense.weights.get()
        lif_0.stop()

        np.testing.assert_almost_equal(weight_before_run, weights_init)
        np.testing.assert_almost_equal(weight_after_run, np.array([[50]]))

    def test_rstdp_fixed_point_multi_synapse(self):
        """Known value test. Run a simple learning dense layer between two LIF
        population with multiple neurons and compare to the resulting weight
        from previous runs."""

        learning_rule = RewardModulatedSTDP(
            learning_rate=1,
            A_plus=4,
            A_minus=-2,
            pre_trace_decay_tau=10,
            post_trace_decay_tau=10,
            pre_trace_kernel_magnitude=20,
            post_trace_kernel_magnitude=20,
            eligibility_trace_decay_tau=2.4,
            t_epoch=1,
            rng_seed=0,
        )

        num_pre_neurons = 3
        num_post_neurons = 2
        num_steps = 100

        weights_init = np.zeros((num_post_neurons, num_pre_neurons))

        lif_0 = LIF(
            shape=(num_pre_neurons,),
            du=0,
            dv=0,
            vth=90,
            bias_mant=np.array([1900, 2500, 1200]),
        )

        dense = LearningDense(weights=weights_init, learning_rule=learning_rule)

        lif_1 = RSTDPLIF(
            shape=(num_post_neurons,),
            du=0,
            dv=0,
            vth=90,
            bias_mant=np.array([2400, 1600]),
            learning_rule=learning_rule
        )

        # reward
        reward_signal = np.zeros((num_post_neurons, num_steps))
        reward_signal[:, num_steps // 3 : num_steps // 2] = 16

        reward = SpikeIn(data=reward_signal.astype(float))
        reward_conn = Dense(weights=np.eye(num_post_neurons))
        reward.s_out.connect(reward_conn.s_in)
        reward_conn.a_out.connect(lif_1.a_third_factor_in)

        lif_0.s_out.connect(dense.s_in)
        dense.a_out.connect(lif_1.a_in)

        # Connect traces from LIF to Dense
        # bap: back-propagating action potential
        # y1: post-synaptic trace
        # y2: reward
        lif_1.s_out_bap.connect(dense.s_in_bap)

        lif_1.s_out_y1.connect(dense.s_in_y1)
        lif_1.s_out_y2.connect(dense.s_in_y2)

        run_cfg = Loihi2SimCfg(select_tag="fixed_pt")
        run_cnd = RunSteps(num_steps=num_steps)
        weight_before_run = dense.weights.get()

        lif_0.run(condition=run_cnd, run_cfg=run_cfg)

        weight_after_run = dense.weights.get()
        lif_0.stop()

        np.testing.assert_almost_equal(weight_before_run, weights_init)
        np.testing.assert_almost_equal(
            weight_after_run, np.array([[0., 1., -3.],
                                        [12., 16.0, 3.]])
        )<|MERGE_RESOLUTION|>--- conflicted
+++ resolved
@@ -17,7 +17,8 @@
 from lava.magma.core.process.variable import Var
 from lava.magma.core.process.ports.ports import InPort, OutPort
 from lava.magma.core.model.py.neuron import (
-    LearningNeuronModelFloat, LearningNeuronModelFixed
+    LearningNeuronModelFloat,
+    LearningNeuronModelFixed,
 )
 from lava.magma.core.sync.protocols.loihi_protocol import LoihiProtocol
 from lava.magma.core.model.py.ports import PyInPort, PyOutPort
@@ -25,157 +26,33 @@
 from lava.magma.core.resources import CPU
 from lava.magma.core.decorator import implements, requires, tag
 from lava.proc.lif.models import (
-    AbstractPyLifModelFloat, AbstractPyLifModelFixed
+    AbstractPyLifModelFloat,
+    AbstractPyLifModelFixed,
 )
 from lava.proc.io.source import RingBuffer as SpikeIn
 
 
-<<<<<<< HEAD
-# class RSTDPLIF(LearningNeuronProcess, AbstractLIF):
-#     """Leaky-Integrate-and-Fire (LIF) neural Process with RSTDP learning rule.
-#
-#     Parameters
-#     ----------
-#     shape : tuple(int)
-#         Number and topology of LIF neurons.
-#     u : float, list, numpy.ndarray, optional
-#         Initial value of the neurons' current.
-#     v : float, list, numpy.ndarray, optional
-#         Initial value of the neurons' voltage (membrane potential).
-#     du : float, optional
-#         Inverse of decay time-constant for current decay. Currently, only a
-#         single decay can be set for the entire population of neurons.
-#     dv : float, optional
-#         Inverse of decay time-constant for voltage decay. Currently, only a
-#         single decay can be set for the entire population of neurons.
-#     bias_mant : float, list, numpy.ndarray, optional
-#         Mantissa part of neuron bias.
-#     bias_exp : float, list, numpy.ndarray, optional
-#         Exponent part of neuron bias, if needed. Mostly for fixed point
-#         implementations. Ignored for floating point implementations.
-#     vth : float, optional
-#         Neuron threshold voltage, exceeding which, the neuron will spike.
-#         Currently, only a single threshold can be set for the entire
-#         population of neurons.
-#
-#     """
-#
-#     def __init__(
-#         self,
-#         *,
-#         shape: ty.Tuple[int, ...],
-#         u: ty.Optional[ty.Union[float, list, np.ndarray]] = 0,
-#         v: ty.Optional[ty.Union[float, list, np.ndarray]] = 0,
-#         du: ty.Optional[float] = 0,
-#         dv: ty.Optional[float] = 0,
-#         bias_mant: ty.Optional[ty.Union[float, list, np.ndarray]] = 0,
-#         bias_exp: ty.Optional[ty.Union[float, list, np.ndarray]] = 0,
-#         vth: ty.Optional[float] = 10,
-#         name: ty.Optional[str] = None,
-#         log_config: ty.Optional[LogConfig] = None,
-#         learning_rule: RewardModulatedSTDP = None,
-#         **kwargs,
-#     ) -> None:
-#         super().__init__(
-#             shape=shape,
-#             u=u,
-#             v=v,
-#             du=du,
-#             dv=dv,
-#             bias_mant=bias_mant,
-#             bias_exp=bias_exp,
-#             name=name,
-#             log_config=log_config,
-#             learning_rule=learning_rule,
-#             **kwargs,
-#         )
-#         self.vth = Var(shape=(1,), init=vth)
-#
-#         #self.a_graded_reward_in = InPort(shape=shape)
-
-
-@implements(proc=LearningLIF, protocol=LoihiProtocol)
+class RSTDPLIF(LearningLIF):
+    pass
+
+@implements(proc=RSTDPLIF, protocol=LoihiProtocol)
 @requires(CPU)
 @tag("floating_pt")
-class PyRSTDPLIFModel(LearningNeuronModelFloat, AbstractPyLifModelFloat):
-=======
-class RSTDPLIF(LearningNeuronProcess, AbstractLIF):
-    """Leaky-Integrate-and-Fire (LIF) neural Process with RSTDP learning rule.
-
-    Parameters
-    ----------
-    shape : tuple(int)
-        Number and topology of LIF neurons.
-    u : float, list, numpy.ndarray, optional
-        Initial value of the neurons' current.
-    v : float, list, numpy.ndarray, optional
-        Initial value of the neurons' voltage (membrane potential).
-    du : float, optional
-        Inverse of decay time-constant for current decay. Currently, only a
-        single decay can be set for the entire population of neurons.
-    dv : float, optional
-        Inverse of decay time-constant for voltage decay. Currently, only a
-        single decay can be set for the entire population of neurons.
-    bias_mant : float, list, numpy.ndarray, optional
-        Mantissa part of neuron bias.
-    bias_exp : float, list, numpy.ndarray, optional
-        Exponent part of neuron bias, if needed. Mostly for fixed point
-        implementations. Ignored for floating point implementations.
-    vth : float, optional
-        Neuron threshold voltage, exceeding which, the neuron will spike.
-        Currently, only a single threshold can be set for the entire
-        population of neurons.
-
-    """
-    def __init__(
-            self,
-            *,
-            shape: ty.Tuple[int, ...],
-            u: ty.Optional[ty.Union[float, list, np.ndarray]] = 0,
-            v: ty.Optional[ty.Union[float, list, np.ndarray]] = 0,
-            du: ty.Optional[float] = 0,
-            dv: ty.Optional[float] = 0,
-            bias_mant: ty.Optional[ty.Union[float, list, np.ndarray]] = 0,
-            bias_exp: ty.Optional[ty.Union[float, list, np.ndarray]] = 0,
-            vth: ty.Optional[float] = 10,
-            name: ty.Optional[str] = None,
-            log_config: ty.Optional[LogConfig] = None,
-            **kwargs) -> None:
-        super().__init__(shape=shape, u=u, v=v, du=du, dv=dv,
-                         bias_mant=bias_mant,
-                         bias_exp=bias_exp, name=name,
-                         log_config=log_config,
-                         **kwargs)
-        self.vth = Var(shape=(1,), init=vth)
-
-        self.a_third_factor_in = InPort(shape=shape)
-
-
-@implements(proc=RSTDPLIF, protocol=LoihiProtocol)
-@requires(CPU)
-@tag('floating_pt')
 class RSTDPLIFModelFloat(LearningNeuronModelFloat, AbstractPyLifModelFloat):
->>>>>>> 347edbef
     """Implementation of Leaky-Integrate-and-Fire neural
     process in floating point precision with learning enabled
     to do R-STDP.
     """
-<<<<<<< HEAD
-=======
-    # Graded reward input spikes
-    a_third_factor_in: PyInPort = LavaPyType(PyInPort.VEC_DENSE, float)
->>>>>>> 347edbef
 
     s_out: PyOutPort = LavaPyType(PyOutPort.VEC_DENSE, float)
     vth: float = LavaPyType(float, float)
 
     def __init__(self, proc_params):
         super().__init__(proc_params)
-        self.s_out_buff = np.zeros(proc_params['shape'])
+        self.s_out_buff = np.zeros(proc_params["shape"])
 
     def spiking_activation(self):
-        """Spiking activation function for Learning LIF.
-        """
+        """Spiking activation function for Learning LIF."""
         return self.v > self.vth
 
     def calculate_third_factor_trace(self, s_graded_in: float) -> float:
@@ -216,7 +93,6 @@
 
         a_graded_in = self.a_third_factor_in.recv()
 
-        # self.y1 = self.compute_post_synaptic_trace(self.s_out_buff)
         self.y2 = self.calculate_third_factor_trace(a_graded_in)
 
         self.s_out_bap.send(self.s_out_buff)
@@ -227,7 +103,7 @@
 
 @implements(proc=RSTDPLIF, protocol=LoihiProtocol)
 @requires(CPU)
-@tag('bit_accurate_loihi', 'fixed_pt')
+@tag("bit_accurate_loihi", "fixed_pt")
 class RSTDPLIFBitAcc(LearningNeuronModelFixed, AbstractPyLifModelFixed):
     """Implementation of RSTDP Leaky-Integrate-and-Fire neural
     process bit-accurate with Loihi's hardware LIF dynamics,
@@ -248,8 +124,6 @@
     - vth: unsigned 17-bit integer (0 to 131071).
 
     """
-    # Graded reward input spikes
-    a_third_factor_in: PyInPort = LavaPyType(PyInPort.VEC_DENSE, float)
 
     s_out: PyOutPort = LavaPyType(PyOutPort.VEC_DENSE, np.int32, precision=24)
     vth: int = LavaPyType(int, np.int32, precision=17)
@@ -257,7 +131,7 @@
     def __init__(self, proc_params):
         super().__init__(proc_params)
         self.effective_vth = 0
-        self.s_out_buff = np.zeros(proc_params['shape'])
+        self.s_out_buff = np.zeros(proc_params["shape"])
 
     def scale_threshold(self):
         """Scale threshold according to the way Loihi hardware scales it. In
@@ -268,8 +142,7 @@
         self.isthrscaled = True
 
     def spiking_activation(self):
-        """Spike when voltage exceeds threshold.
-        """
+        """Spike when voltage exceeds threshold."""
         return self.v > self.effective_vth
 
     def calculate_third_factor_trace(self, s_graded_in: float) -> float:
@@ -308,13 +181,8 @@
 
         super().run_spk()
 
-<<<<<<< HEAD
-        a_graded_in = self.a_in_reward.recv()
-=======
         a_graded_in = self.a_third_factor_in.recv()
->>>>>>> 347edbef
-
-        # self.y1 = self.compute_post_synaptic_trace(self.s_out_buff)
+
         self.y2 = self.calculate_third_factor_trace(a_graded_in)
 
         self.s_out_bap.send(self.s_out_buff)
@@ -551,7 +419,7 @@
 
         dense = LearningDense(weights=weights_init, learning_rule=learning_rule)
 
-        lif_1 = LearningLIF(
+        lif_1 = RSTDPLIF(
             shape=(size,),
             du=0,
             dv=0,
@@ -567,9 +435,6 @@
         reward = SpikeIn(data=reward_signal.astype(float))
         reward_conn = Dense(weights=np.eye(size))
         reward.s_out.connect(reward_conn.s_in)
-<<<<<<< HEAD
-        reward_conn.a_out.connect(lif_1.a_in_reward)
-=======
         reward_conn.a_out.connect(lif_1.a_third_factor_in)
 
         lif_0.s_out.connect(dense.s_in)
@@ -583,6 +448,7 @@
 
         lif_1.s_out_y1.connect(dense.s_in_y1)
         lif_1.s_out_y2.connect(dense.s_in_y2)
+        lif_1.s_out_y3.connect(dense.s_in_y3)
 
         run_cfg = Loihi2SimCfg(select_tag="floating_pt")
         run_cnd = RunSteps(num_steps=num_steps)
@@ -636,7 +502,7 @@
             dv=0,
             vth=1,
             bias_mant=np.array([0.12, 0.15]),
-            learning_rule=learning_rule
+            learning_rule=learning_rule,
         )
 
         # reward
@@ -647,7 +513,6 @@
         reward_conn = Dense(weights=np.eye(num_post_neurons))
         reward.s_out.connect(reward_conn.s_in)
         reward_conn.a_out.connect(lif_1.a_third_factor_in)
->>>>>>> 347edbef
 
         lif_0.s_out.connect(dense.s_in)
         dense.a_out.connect(lif_1.a_in)
@@ -661,7 +526,7 @@
         lif_1.s_out_y1.connect(dense.s_in_y1)
         lif_1.s_out_y2.connect(dense.s_in_y2)
 
-        run_cfg = Loihi2SimCfg(select_tag="floating_pt", exception_proc_model_map={LearningLIF: PyRSTDPLIFModel})
+        run_cfg = Loihi2SimCfg(select_tag="floating_pt")
         run_cnd = RunSteps(num_steps=num_steps)
         weight_before_run = dense.weights.get()
 
@@ -706,8 +571,14 @@
 
         dense = LearningDense(weights=weights_init, learning_rule=learning_rule)
 
-        lif_1 = RSTDPLIF(shape=(size,), du=0, dv=0, vth=100, bias_mant=3700,
-                         learning_rule=learning_rule)
+        lif_1 = RSTDPLIF(
+            shape=(size,),
+            du=0,
+            dv=0,
+            vth=100,
+            bias_mant=3700,
+            learning_rule=learning_rule,
+        )
 
         # reward
         reward_signal = np.zeros((size, num_steps))
@@ -783,7 +654,7 @@
             dv=0,
             vth=90,
             bias_mant=np.array([2400, 1600]),
-            learning_rule=learning_rule
+            learning_rule=learning_rule,
         )
 
         # reward
@@ -818,6 +689,5 @@
 
         np.testing.assert_almost_equal(weight_before_run, weights_init)
         np.testing.assert_almost_equal(
-            weight_after_run, np.array([[0., 1., -3.],
-                                        [12., 16.0, 3.]])
+            weight_after_run, np.array([[0.0, 1.0, -3.0], [12.0, 16.0, 3.0]])
         )