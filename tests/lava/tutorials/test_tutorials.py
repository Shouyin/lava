--- conflicted
+++ resolved
@@ -253,10 +253,9 @@
     def test_in_depth_06_hierarchical_processes(self):
         """Test tutorial in depth hierarchical processes."""
         self._run_notebook("tutorial06_hierarchical_processes.ipynb")
-<<<<<<< HEAD
-
-    @unittest.skipIf(system_name != "linux", "Tests work on linux")
-    def test_in_depth_07_remote_memory_access(self):
+
+    @unittest.skipIf(system_name != "linux", "Tests work on linux")
+    def test_in_depth_10_three_factor_learning(self):
         """Test tutorial in depth remote memory access."""
         self._run_notebook("tutorial07_remote_memory_access.ipynb")
 
@@ -267,38 +266,13 @@
 
     @unittest.skipIf(system_name != "linux", "Tests work on linux")
     def test_in_depth_09_custom_learning_rules(self):
-        """Test tutorial custom leing rules."""
+        """Test tutorial custom learning rules."""
         self._run_notebook("tutorial09_custom_learning_rules.ipynb")
 
     @unittest.skipIf(system_name != "linux", "Tests work on linux")
-    def test_in_depth_08_stdp(self):
-        """Test tutorial in depth remote memory access."""
-        self._run_notebook(
-            "tutorial08_stdp.ipynb"
-        )
-=======
->>>>>>> 41f56f0e
-
-    @unittest.skipIf(system_name != "linux", "Tests work on linux")
-    def test_in_depth_10_three_factor_learning(self):
-        """Test tutorial in depth remote memory access."""
-<<<<<<< HEAD
-        self._run_notebook(
-            "tutorial10_three_factor_learning.ipynb"
-        )
-=======
-        self._run_notebook("tutorial07_remote_memory_access.ipynb")
-
-    @unittest.skipIf(system_name != "linux", "Tests work on linux")
-    def test_in_depth_08_stdp(self):
-        """Test tutorial stdp."""
-        self._run_notebook("tutorial08_stdp.ipynb")
-
-    @unittest.skipIf(system_name != "linux", "Tests work on linux")
-    def test_in_depth_09_custom_learning_rules(self):
-        """Test tutorial custom leing rules."""
-        self._run_notebook("tutorial09_custom_learning_rules.ipynb")
->>>>>>> 41f56f0e
+    def test_in_depth_10_three_factor_learning_rules(self):
+        """Test tutorial three factor learning rules."""
+        self._run_notebook("tutorial10_three_factor_learning.ipynb")
 
 
 if __name__ == "__main__":
