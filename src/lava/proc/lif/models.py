--- conflicted
+++ resolved
@@ -8,12 +8,7 @@
 from lava.magma.core.resources import CPU
 from lava.magma.core.decorator import implements, requires, tag
 from lava.magma.core.model.py.model import PyLoihiProcessModel
-<<<<<<< HEAD
-from lava.proc.lif.process import LIF, TernaryLIF
-from lava.magma.core.model.py.neuron import PlasticNeuronModelFloat, PlasticNeuronModelFixed
-=======
 from lava.proc.lif.process import LIF, LIFReset, TernaryLIF
->>>>>>> 6653c05a
 
 
 class AbstractPyLifModelFloat(PyLoihiProcessModel):
@@ -221,11 +216,7 @@
         """
         return self.v > self.vth
 
-<<<<<<< HEAD
-        
-=======
-
->>>>>>> 6653c05a
+
 @implements(proc=LIF, protocol=LoihiProtocol)
 @requires(CPU)
 @tag('bit_accurate_loihi', 'fixed_pt')
