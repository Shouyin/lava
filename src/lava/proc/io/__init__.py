--- conflicted
+++ resolved
@@ -4,8 +4,4 @@
 
 from . import reset, source, sink, dataloader, encoder
 
-<<<<<<< HEAD
-__all__ = ["reset", "source", "sink", "dataloader"]
-=======
-__all__ = ['reset', 'source', 'sink', 'dataloader', 'encoder']
->>>>>>> 9b081ab2
+__all__ = ['reset', 'source', 'sink', 'dataloader', 'encoder']