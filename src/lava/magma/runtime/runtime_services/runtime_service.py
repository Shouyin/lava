--- conflicted
+++ resolved
@@ -256,7 +256,6 @@
                 self.req_stop = True
         return rcv_msgs
 
-<<<<<<< HEAD
     def _relay_to_runtime_data_given_model_id(self, model_id: int):
         """Relays data received from ProcessModel given by model id  to the
         runtime"""
@@ -298,8 +297,6 @@
         rsp = resp_port.recv()
         return rsp
 
-=======
->>>>>>> 4283428c
     def _relay_pm_ack_given_model_id(self, model_id: int):
         """Relays ack received from ProcessModel given by model id to the
         runtime."""
@@ -548,15 +545,10 @@
                     self.service_to_runtime.send(MGMT_RESPONSE.REQ_PAUSE)
                 if self._error:
                     self.service_to_runtime.send(MGMT_RESPONSE.ERROR)
-<<<<<<< HEAD
+                    
             elif action is not None:
                 self.service_to_runtime.send(MGMT_RESPONSE.ERROR)
                 self.join()
-=======
                 self.running = False
-            else:
-                self.service_to_runtime.send(MGMT_RESPONSE.ERROR)
-                self.running = False
->>>>>>> 4283428c
                 raise ValueError(f"Wrong type of channel action : {action}")
             channel_actions.append((self.runtime_to_service, lambda: "cmd"))