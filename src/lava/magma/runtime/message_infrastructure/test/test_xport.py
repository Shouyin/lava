# Copyright (C) 2021 Intel Corporation
# SPDX-License-Identifier: BSD-3-Clause
# See: https://spdx.org/licenses/

import numpy as np
import unittest

from message_infrastructure import get_channel_factory
from message_infrastructure import SharedMemory
from message_infrastructure import ChannelBackend
from MessageInfrastructurePywrapper import (
    InPortVectorDense,
    OutPortVectorDense,
    VarPortVectorSparse,
)


def nbytes_cal(shape, dtype):
    """Calculate number of bytes (size) of data to be sent/received"""
    return np.prod(shape) * np.dtype(dtype).itemsize


def get_channel(data, name):
    channel_factory = get_channel_factory()
    shm = SharedMemory()
    size = 2
    nbytes = nbytes_cal(data.shape, data.dtype)
<<<<<<< HEAD
    return channel_factory.get_channel(ChannelTransferType.SHMEMCHANNEL,
=======
    name = 'test_channel'
    return channel_factory.get_channel(ChannelBackend.SHMEMCHANNEL,
>>>>>>> 548e4579
                                       shm,
                                       data,
                                       size,
                                       nbytes,
                                       name)


def create_channel(data, channel_name="test_channel"):
    """
    Creates a channel and returns a pair of send and receive ports connected
    to the channel.

    Parameters
    ----------
    data [NumPy array] : Data to be sent, used to determine data type and size
    channel_name [str] : Name of channel

    Returns
    -------
    send_port : Sending port connected to channel
    recv_port : Receiving port connected to channel
    """
    channel = get_channel(data, channel_name)
    send_port = channel.get_send_port()
    receive_port = channel.get_recv_port()

    return send_port, receive_port


class TestPorts(unittest.TestCase):
    """Test ports functionalities"""

    data = np.array([1, 2, 3], np.int32)

    def test_send_and_receive_intergers(self):
        """
        Test that InPort received integer data that is send by OutPort.
        """
        sent_data = np.array([1, 2, 3], np.int32)
        send_port, recv_port = create_channel(self.data,
                                              channel_name="int_channel")

        # Create an InPort
        in_port = InPortVectorDense([recv_port], None,
                                    self.data.shape, self.data.dtype)

        # Create an OutPort
        out_port = OutPortVectorDense([send_port], None,
                                      self.data.shape, self.data.dtype)

        # Initialize InPort and OutPort
        in_port.start()
        out_port.start()

        # Send data through OutPort
        out_port.send(self.data)

        # Get received data
        received_data = in_port.recv()
        self.assertEqual(received_data, sent_data)

    def test_send_and_receive_floats(self):
        """
        Test that InPort received floating-point data that is send by OutPort.
        """
        sent_data = np.array([3.14, 13.89, 0.54], np.float32)
        send_port, recv_port = create_channel(self.data,
                                              channel_name="float_channel")

        # Create an InPort
        in_port = InPortVectorDense([recv_port], None,
                                    self.data.shape, self.data.dtype)

        # Create an OutPort
        out_port = OutPortVectorDense([send_port], None,
                                      self.data.shape, self.data.dtype)

        # Initialize InPort and OutPort
        in_port.start()
        out_port.start()

        # Send data through OutPort
        out_port.send(self.data)

        # Get received data
        received_data = in_port.recv()
        self.assertEqual(received_data, sent_data)

    def test_probe(self):
        """
        Tests that probe() returns True when InPort buffer has content,
        and returns False when InPort buffer is empty.
        """
        # Creating a pair of send and receive ports from channel
        send_port_1, recv_port_1 = create_channel(self.data,
                                                  channel_name="Channel_1")

        # Create an InPort
        recv_test_port_1 = InPortVectorDense([recv_port_1],
                                             None,
                                             self.data.shape,
                                             self.data.dtype)

        # Create an OutPort
        send_test_port_1 = OutPortVectorDense([send_port_1],
                                              None,
                                              self.data.shape,
                                              self.data.dtype)

        # Initialize InPort and OutPort
        recv_test_port_1.start()
        send_test_port_1.start()

        # Send data through OutPort
        send_test_port_1.send(self.data)

        # Probe that InPort has received the data (boolean)
        probe_value = recv_test_port_1.probe()

        # probe_value should be True if message reached the InPort
        self.assertTrue(probe_value)

        # Get data that reached InPort to empty buffer
        _ = recv_test_port_1.recv()

        # Probe InPort
        probe_value = recv_test_port_1.probe()

        # probe_value should be False since InPort's buffer was emptied
        self.assertFalse(probe_value)


# def test_varport(s_ports, r_ports):
#     var_port = VarPortVectorSparse("test", s_ports, r_ports)
#     print("PyVarPortVectorSparse.service", var_port.service())

# def main():
#     channels = [channel() for _ in range(3)]

#     send_ports = [c.get_send_port() for c in channels]
#     recv_ports = [c.get_recv_port() for c in channels]

#     test_inport(recv_ports)
#     test_outport(send_ports)
#     test_varport(send_ports, recv_ports)

#     print("finish test function.")


# Run unit tests
if __name__ == '__main__':
    unittest.main()<|MERGE_RESOLUTION|>--- conflicted
+++ resolved
@@ -25,12 +25,8 @@
     shm = SharedMemory()
     size = 2
     nbytes = nbytes_cal(data.shape, data.dtype)
-<<<<<<< HEAD
-    return channel_factory.get_channel(ChannelTransferType.SHMEMCHANNEL,
-=======
     name = 'test_channel'
     return channel_factory.get_channel(ChannelBackend.SHMEMCHANNEL,
->>>>>>> 548e4579
                                        shm,
                                        data,
                                        size,
