--- conflicted
+++ resolved
@@ -7,16 +7,10 @@
 
 #include <stdio.h>
 #define LOG_MP (1)  // log for multiprocessing
-<<<<<<< HEAD
-#define LOG_LAYER (1)
-#define DEBUG_MODE (1)
-
-=======
 #define LOG_ACTOR (1)
 #define LOG_LAYER (1)
 #define DEBUG_MODE (1)
 #define LOG_SMMP (1)  // log for shmemport
->>>>>>> 34990df4
 
 #define LAVA_LOG(_cond, _fmt, ...) { \
   if ((_cond)) { \
