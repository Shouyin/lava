--- conflicted
+++ resolved
@@ -51,11 +51,6 @@
     tag_2 = None
     tag_1 = None
 
-<<<<<<< HEAD
-=======
-    time_step = None
-
->>>>>>> e52fca5b
     def __init__(self, proc_params: dict) -> None:
         super().__init__(proc_params)
 
