--- conflicted
+++ resolved
@@ -185,16 +185,6 @@
         """Build and store boolean numpy arrays specifying which x and y
         traces are active."""
         # Shape : (2, )
-<<<<<<< HEAD
-        self._active_x_traces = self._active_x_traces_per_dependency[0] | \
-            self._active_x_traces_per_dependency[1] | \
-            self._active_x_traces_per_dependency[2]
-
-        # Shape : (3, )
-        self._active_y_traces = self._active_y_traces_per_dependency[0] | \
-            self._active_y_traces_per_dependency[1] | \
-            self._active_y_traces_per_dependency[2]
-=======
         self._active_x_traces = \
             self._active_x_traces_per_dependency[0] \
             | self._active_x_traces_per_dependency[1] \
@@ -205,7 +195,6 @@
             self._active_y_traces_per_dependency[0] \
             | self._active_y_traces_per_dependency[1] \
             | self._active_y_traces_per_dependency[2]
->>>>>>> 3b27e7d6
 
     def _build_learning_rule_appliers(self) -> None:
         """Build and store LearningRuleApplier for each active learning
@@ -495,11 +484,7 @@
             Pre-synaptic spikes.
         """
         self.x0[s_in] = True
-<<<<<<< HEAD
-        multi_spike_x = self.tx > 0 & s_in
-=======
         multi_spike_x = (self.tx > 0) & s_in
->>>>>>> 3b27e7d6
 
         x_traces = self._x_traces
         x_traces[:, multi_spike_x] = self._add_impulse(
@@ -525,11 +510,7 @@
             Post-synaptic spikes.
         """
         self.y0[s_in_bap] = True
-<<<<<<< HEAD
-        multi_spike_y = self.ty > 0 & s_in_bap
-=======
         multi_spike_y = (self.ty > 0) & s_in_bap
->>>>>>> 3b27e7d6
 
         y_traces = self._y_traces
         y_traces[:, multi_spike_y] = self._add_impulse(
@@ -1186,11 +1167,7 @@
         """
 
         self.x0[s_in] = True
-<<<<<<< HEAD
-        multi_spike_x = self.tx > 0 & s_in
-=======
         multi_spike_x = (self.tx > 0) & s_in
->>>>>>> 3b27e7d6
 
         x_traces = self._x_traces
         x_traces[:, multi_spike_x] += self._x_impulses[:, np.newaxis]
@@ -1212,11 +1189,7 @@
         """
 
         self.y0[s_in_bap] = True
-<<<<<<< HEAD
-        multi_spike_y = self.ty > 0 & s_in_bap
-=======
         multi_spike_y = (self.ty > 0) & s_in_bap
->>>>>>> 3b27e7d6
 
         y_traces = self._y_traces
         y_traces[:, multi_spike_y] += self._y_impulses[:, np.newaxis]
