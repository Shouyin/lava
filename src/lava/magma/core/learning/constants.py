--- conflicted
+++ resolved
@@ -6,6 +6,7 @@
 
 # ---------------------------------------------------------------------------
 # Width constants (only for fixed-point implementation)
+# Width of epoch time
 W_EPOCH_TIME = 6
 
 # Unsigned width of weights
@@ -40,12 +41,10 @@
 
 # Width of the traces (x1, x2, y1, y2, y3)
 W_TRACE = 7
-<<<<<<< HEAD
 W_TRACE_FRACTIONAL_PART = 8
-=======
 
 # Width of additive constants
->>>>>>> 59cf8a42
+
 W_CONST = 8
 
 # Bits used for the mantissa of the scaling factor
@@ -78,10 +77,7 @@
     str_symbols.U: 2
 }
 
-<<<<<<< HEAD
-=======
 # Index map of traces
->>>>>>> 59cf8a42
 TRACE_TO_IDX_DICT = {
     str_symbols.X1: 0,
     str_symbols.X2: 1,
