--- conflicted
+++ resolved
@@ -49,14 +49,8 @@
 numpy = "^1.22.2"
 scipy = "^1.8.0"
 networkx = "<=2.8"
-<<<<<<< HEAD
-nbformat = "^5.3.0"
-nbconvert = "^6.5.0"
-pandas = "^1.4.2"
+asteval = "^0.9.27"
 message-infrastructure = {path = "src/lava/magma/runtime/message_infrastructure"}
-=======
-asteval = "^0.9.27"
->>>>>>> 41f56f0e
 
 [tool.poetry.dev-dependencies]
 bandit = "1.7.2"
@@ -86,12 +80,9 @@
 sphinx_rtd_theme = { extras = ["toml"], version = "^1.0.0" }
 autopep8 = "^1.6.0"
 ipykernel = "^6.15.0"
-<<<<<<< HEAD
-cpplint = "^1.6.0"
-=======
 nbformat = "^5.3.0"
 nbconvert = "^6.5.1"
->>>>>>> 41f56f0e
+cpplint = "^1.6.0"
 
 [tool.black]
 line-length = 80
